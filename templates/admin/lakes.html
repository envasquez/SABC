--- conflicted
+++ resolved
@@ -1,9 +1,5 @@
 {% extends "base.html" %}
-<<<<<<< HEAD
 {% from 'macros.html' import alert, csrf_token, delete_modal, data_table %}
-=======
-{% from 'macros.html' import alert, csrf_token, delete_modal %}
->>>>>>> 8997ea8f
 
 {% block title %}Manage Lakes - Admin{% endblock %}
 
@@ -99,66 +95,5 @@
 </ul>
 {% endcall %}
 
-<<<<<<< HEAD
 <script src="/static/admin-lakes.js"></script>
-=======
-<script>
-let deleteLakeId = null;
-
-document.addEventListener('DOMContentLoaded', function() {
-    // Delete button event listeners
-    document.querySelectorAll('.delete-btn').forEach(button => {
-        button.addEventListener('click', function() {
-            const id = this.dataset.id;
-            const displayName = this.dataset.displayName;
-            deleteLake(id, displayName);
-        });
-    });
-
-    // Enable/disable delete button based on confirmation input
-    const deleteConfirmInput = document.getElementById('delete-confirmation');
-    const confirmDeleteBtn = document.getElementById('confirmDeleteLakeBtn');
-    if (deleteConfirmInput && confirmDeleteBtn) {
-        deleteConfirmInput.addEventListener('input', function() {
-            confirmDeleteBtn.disabled = this.value.trim() !== 'DELETE';
-        });
-        confirmDeleteBtn.addEventListener('click', confirmDeleteLake);
-    }
-});
-
-function deleteLake(id, displayName) {
-    deleteLakeId = id;
-    document.getElementById('delete-lake-name').textContent = displayName;
-    document.getElementById('delete-confirmation').value = '';
-    document.getElementById('confirmDeleteLakeBtn').disabled = true;
-    showModal('deleteLakeModal');
-}
-
-async function confirmDeleteLake() {
-    hideModal('deleteLakeModal');
-    try {
-        const response = await deleteRequest(`/admin/lakes/${deleteLakeId}`);
-        const data = await response.json();
-        if (data.success) {
-            window.location.reload();
-        } else {
-            showToast(`Error deleting lake: ${data.error || 'Unknown error'}`, 'error');
-        }
-    } catch (error) {
-        showToast(`Error deleting lake: ${error.message}`, 'error');
-    }
-}
-
-// Auto-generate database name from display name
-document.getElementById('display_name').addEventListener('input', function() {
-    const displayName = this.value;
-    const dbName = displayName.toLowerCase()
-        .replace(/lake\s+/gi, '')  // Remove "Lake " prefix
-        .replace(/\s+/g, '_')       // Replace spaces with underscores
-        .replace(/[^a-z0-9_]/g, ''); // Remove non-alphanumeric chars except underscores
-
-    document.getElementById('name').value = dbName;
-});
-</script>
->>>>>>> 8997ea8f
 {% endblock %}