--- conflicted
+++ resolved
@@ -3290,13 +3290,8 @@
         # Hash password and create user
         password_hash = bcrypt.hashpw(password.encode(), bcrypt.gensalt()).decode()
         db(
-<<<<<<< HEAD
-            "INSERT INTO anglers (name, email, password_hash, member, is_admin, active) VALUES (:name, :email, :password_hash, 0, 0, 1)",
-            {"name": name.strip(), "email": email, "password_hash": password_hash},
-=======
             "INSERT INTO anglers (name, email, password_hash, member, is_admin, active) VALUES (:name, :email, :password_hash, 1, 0, 1)",
             {"name": name.strip(), "email": email_lower, "password_hash": password_hash},
->>>>>>> dfa37159
         )
 
         # Auto-login the new user
@@ -3306,10 +3301,6 @@
         )
         if user:
             request.session["user_id"] = user[0][0]
-<<<<<<< HEAD
-            # Redirect to profile page to show inactive status
-            return RedirectResponse("/profile?welcome=true", status_code=302)
-=======
             log_security_event(
                 "REGISTRATION_SUCCESS",
                 user_id=user[0][0],
@@ -3319,8 +3310,6 @@
                 details=f"New user registered: {name.strip()}"
             )
             return RedirectResponse("/", status_code=302)
->>>>>>> dfa37159
-
     except Exception as e:
         logger.error(f"Registration error: {e}", exc_info=True)
         log_security_event(
